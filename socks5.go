--- conflicted
+++ resolved
@@ -163,15 +163,10 @@
 	request, err := NewRequest(bufConn, version[0])
 	if err != nil {
 		if err == unrecognizedAddrType {
-<<<<<<< HEAD
-			if err := sendReply(conn, addrTypeNotSupported, nil); err != nil {
+			if err := sendReply(conn, addrTypeNotSupported, nil, version[0]); err != nil {
 				err = fmt.Errorf("Failed to send reply: %v", err)
 				s.config.Logger.Printf("[ERR] socks: %v", err)
 				return err
-=======
-			if err := sendReply(conn, addrTypeNotSupported, nil, version[0]); err != nil {
-				return fmt.Errorf("Failed to send reply: %v", err)
->>>>>>> 4880db60
 			}
 		}
 		err = fmt.Errorf("Failed to read destination address: %v", err)
