package socks5

import (
	"context"
	"fmt"
	"io"
	"net"
	"strconv"
	"strings"
)

const (
	ConnectCommand   = uint8(1)
	BindCommand      = uint8(2)
	AssociateCommand = uint8(3)
	ipv4Address      = uint8(1)
	fqdnAddress      = uint8(3)
	ipv6Address      = uint8(4)
)

const (
	successReply uint8 = iota
	serverFailure
	ruleFailure
	networkUnreachable
	hostUnreachable
	connectionRefused
	ttlExpired
	commandNotSupported
	addrTypeNotSupported
)

var (
	unrecognizedAddrType = fmt.Errorf("Unrecognized address type")
)

// AddressRewriter is used to rewrite a destination transparently
type AddressRewriter interface {
	Rewrite(ctx context.Context, request *Request) (context.Context, *AddrSpec)
}

// AddrSpec is used to return the target AddrSpec
// which may be specified as IPv4, IPv6, or a FQDN
type AddrSpec struct {
	FQDN string
	IP   net.IP
	Port int
}

func (a *AddrSpec) String() string {
	if a.FQDN != "" {
		return fmt.Sprintf("%s (%s):%d", a.FQDN, a.IP, a.Port)
	}
	return fmt.Sprintf("%s:%d", a.IP, a.Port)
}

// Address returns a string suitable to dial; prefer returning IP-based
// address, fallback to FQDN
func (a AddrSpec) Address() string {
	if 0 != len(a.IP) {
		return net.JoinHostPort(a.IP.String(), strconv.Itoa(a.Port))
	}
	return net.JoinHostPort(a.FQDN, strconv.Itoa(a.Port))
}

// A Request represents request received by a server
type Request struct {
	// Protocol version
	Version uint8
	// Requested command
	Command uint8
	// AuthContext provided during negotiation
	AuthContext *AuthContext
	// AddrSpec of the the network that sent the request
	RemoteAddr *AddrSpec
	// AddrSpec of the desired destination
	DestAddr *AddrSpec
	// AddrSpec of the actual destination (might be affected by rewrite)
	realDestAddr *AddrSpec
	bufConn      io.Reader
}

type conn interface {
	Write([]byte) (int, error)
	RemoteAddr() net.Addr
}

// NewRequest creates a new Request from the tcp connection
func NewRequest(bufConn io.Reader, reqVersion byte) (*Request, error) {
	request := &Request{
		Version: reqVersion,
		bufConn: bufConn,
	}

	if reqVersion == socks5Version {
		header := []byte{0, 0, 0}
		// Read the version byte
		if _, err := io.ReadAtLeast(bufConn, header, 3); err != nil {
			return nil, fmt.Errorf("Failed to get command version: %v", err)
		}

		// Ensure we are compatible
		if header[0] != socks5Version {
			return nil, fmt.Errorf("Unsupported command version: %v", header[0])
		}

		request.Command = header[1]

		var err error
		// Read in the destination address
		request.DestAddr, err = readAddrSpec(bufConn)
		if err != nil {
			return nil, err
		}
	} else {
		header := []byte{0}
		// Read the command byte
		if _, err := io.ReadAtLeast(bufConn, header, 1); err != nil {
			return nil, fmt.Errorf("Failed to get command: %v", err)
		}

		// Ensure we are compatible
		if header[0] != 1 {
			return nil, fmt.Errorf("Unsupported command: %v", header[0])
		}
		request.Command = header[0]

		var err error
		// Read in the destination address
		request.DestAddr, err = readAddrSpecv4(bufConn)
		if err != nil {
			return nil, err
		}

		authStr := make([]byte, 256)
		n, err := io.ReadAtLeast(bufConn, authStr, 1)
		if err != nil {
			return nil, fmt.Errorf("Failed to get auth string: %v", err)
		}

		if n > 0 {
			request.AuthContext = &AuthContext{UserPassAuth, map[string]string{"Username": string(authStr[:n-1])}}
		}
	}

	return request, nil
}

// handleRequest is used for request processing after authentication
func (s *Server) handleRequest(req *Request, conn conn) error {
	ctx := context.Background()

	// Resolve the address if we have a FQDN
	dest := req.DestAddr
	if dest.FQDN != "" {
		nctx, addr, err := s.config.Resolver.Resolve(ctx, dest.FQDN)
		if err != nil {
			if err := sendReply(conn, hostUnreachable, nil, req.Version); err != nil {
				return fmt.Errorf("Failed to send reply: %v", err)
			}
			return fmt.Errorf("Failed to resolve destination '%v': %v", dest.FQDN, err)
		}
		ctx = nctx
		dest.IP = addr
	}

	// Apply any address rewrites
	req.realDestAddr = req.DestAddr
	if s.config.Rewriter != nil {
		ctx, req.realDestAddr = s.config.Rewriter.Rewrite(ctx, req)
	}

	// Switch on the command
	switch req.Command {
	case ConnectCommand:
		return s.handleConnect(ctx, conn, req)
	case BindCommand:
		return s.handleBind(ctx, conn, req)
	case AssociateCommand:
		return s.handleAssociate(ctx, conn, req)
	default:
		if err := sendReply(conn, commandNotSupported, nil, req.Version); err != nil {
			return fmt.Errorf("Failed to send reply: %v", err)
		}
		return fmt.Errorf("Unsupported command: %v", req.Command)
	}
}

// handleConnect is used to handle a connect command
func (s *Server) handleConnect(ctx context.Context, conn conn, req *Request) error {
	// Check if this is allowed
	if nctx, ok := s.config.Rules.Allow(ctx, req); !ok {
		if err := sendReply(conn, ruleFailure, nil, req.Version); err != nil {
			return fmt.Errorf("Failed to send reply: %v", err)
		}
		return fmt.Errorf("Connect to %v blocked by rules", req.DestAddr)
	} else {
		ctx = nctx
	}

	// Attempt to connect
	dial := s.config.Dial
	if dial == nil {
		dial = func(ctx context.Context, net_, addr string) (net.Conn, error) {
			return net.Dial(net_, addr)
		}
	}

	target, err := dial(ctx, "tcp", req.realDestAddr.Address())
	if err != nil {
		msg := err.Error()
		resp := hostUnreachable
		if strings.Contains(msg, "refused") {
			resp = connectionRefused
		} else if strings.Contains(msg, "network is unreachable") {
			resp = networkUnreachable
		}
		if err := sendReply(conn, resp, nil, req.Version); err != nil {
			return fmt.Errorf("Failed to send reply: %v", err)
		}
		return fmt.Errorf("Connect to %v failed: %v", req.DestAddr, err)
	}
	defer target.Close()

	// Send success
<<<<<<< HEAD
	if err := sendReply(conn, successReply, addrSpecFromNetAddr(target.LocalAddr())); err != nil {
=======
	local := target.LocalAddr().(*net.TCPAddr)
	bind := AddrSpec{IP: local.IP, Port: local.Port}
	if err := sendReply(conn, successReply, &bind, req.Version); err != nil {
>>>>>>> 4880db60
		return fmt.Errorf("Failed to send reply: %v", err)
	}

	// Start proxying
	errCh := make(chan error, 2)
	go proxy(target, req.bufConn, errCh)
	go proxy(conn, target, errCh)

	// Wait
	for i := 0; i < 2; i++ {
		e := <-errCh
		if e != nil {
			// return from this function closes target (and conn).
			return e
		}
	}
	return nil
}

// handleBind is used to handle a connect command
func (s *Server) handleBind(ctx context.Context, conn conn, req *Request) error {
	// Check if this is allowed
	if nctx, ok := s.config.Rules.Allow(ctx, req); !ok {
		if err := sendReply(conn, ruleFailure, nil, req.Version); err != nil {
			return fmt.Errorf("Failed to send reply: %v", err)
		}
		return fmt.Errorf("Bind to %v blocked by rules", req.DestAddr)
	} else {
		ctx = nctx
	}

	// TODO: Support bind
	if err := sendReply(conn, commandNotSupported, nil, req.Version); err != nil {
		return fmt.Errorf("Failed to send reply: %v", err)
	}
	return nil
}

// handleAssociate is used to handle a connect command
func (s *Server) handleAssociate(ctx context.Context, conn conn, req *Request) error {
	// Check if this is allowed
	if nctx, ok := s.config.Rules.Allow(ctx, req); !ok {
		if err := sendReply(conn, ruleFailure, nil, req.Version); err != nil {
			return fmt.Errorf("Failed to send reply: %v", err)
		}
		return fmt.Errorf("Associate to %v blocked by rules", req.DestAddr)
	} else {
		ctx = nctx
	}

	// TODO: Support associate
	if err := sendReply(conn, commandNotSupported, nil, req.Version); err != nil {
		return fmt.Errorf("Failed to send reply: %v", err)
	}
	return nil
}

// readAddrSpec is used to read AddrSpec.
// Expects an address type byte, follwed by the address and port
func readAddrSpec(r io.Reader) (*AddrSpec, error) {
	d := &AddrSpec{}

	// Get the address type
	addrType := []byte{0}
	if _, err := r.Read(addrType); err != nil {
		return nil, err
	}

	// Handle on a per type basis
	switch addrType[0] {
	case ipv4Address:
		addr := make([]byte, 4)
		if _, err := io.ReadAtLeast(r, addr, len(addr)); err != nil {
			return nil, err
		}
		d.IP = net.IP(addr)

	case ipv6Address:
		addr := make([]byte, 16)
		if _, err := io.ReadAtLeast(r, addr, len(addr)); err != nil {
			return nil, err
		}
		d.IP = net.IP(addr)

	case fqdnAddress:
		if _, err := r.Read(addrType); err != nil {
			return nil, err
		}
		addrLen := int(addrType[0])
		fqdn := make([]byte, addrLen)
		if _, err := io.ReadAtLeast(r, fqdn, addrLen); err != nil {
			return nil, err
		}
		d.FQDN = string(fqdn)

	default:
		return nil, unrecognizedAddrType
	}

	// Read the port
	port := []byte{0, 0}
	if _, err := io.ReadAtLeast(r, port, 2); err != nil {
		return nil, err
	}
	d.Port = (int(port[0]) << 8) | int(port[1])

	return d, nil
}

<<<<<<< HEAD
func addrSpecFromNetAddr(addr net.Addr) *AddrSpec {
	if tcpAddr, ok := addr.(*net.TCPAddr); ok {
		return &AddrSpec{IP: tcpAddr.IP, Port: tcpAddr.Port}
	}
	return nil
}

// sendReply is used to send a reply message
func sendReply(w io.Writer, resp uint8, addr *AddrSpec) error {
	// Format the address
	var addrType uint8
	var addrBody []byte
	var addrPort uint16
	switch {
	case addr == nil:
		addrType = ipv4Address
		addrBody = []byte{0, 0, 0, 0}
		addrPort = 0

	case addr.FQDN != "":
		addrType = fqdnAddress
		addrBody = append([]byte{byte(len(addr.FQDN))}, addr.FQDN...)
		addrPort = uint16(addr.Port)

	case addr.IP.To4() != nil:
		addrType = ipv4Address
		addrBody = []byte(addr.IP.To4())
		addrPort = uint16(addr.Port)

	case addr.IP.To16() != nil:
		addrType = ipv6Address
		addrBody = []byte(addr.IP.To16())
		addrPort = uint16(addr.Port)
=======
// Expects port, follwed by the address
func readAddrSpecv4(r io.Reader) (*AddrSpec, error) {
	d := &AddrSpec{}
>>>>>>> 4880db60

	// Read the port
	port := []byte{0, 0}
	if _, err := io.ReadAtLeast(r, port, 2); err != nil {
		return nil, err
	}
	d.Port = (int(port[0]) << 8) | int(port[1])

	addr := []byte{0, 0, 0, 0}
	if _, err := io.ReadAtLeast(r, addr, 4); err != nil {
		return nil, err
	}
	d.IP = net.IP(addr)

	return d, nil
}

// sendReply is used to send a reply message
func sendReply(w io.Writer, resp uint8, addr *AddrSpec, version byte) error {
	var msg []byte
	if version == socks5Version {
		// Format the address
		var addrType uint8
		var addrBody []byte
		var addrPort uint16
		switch {
		case addr == nil:
			addrType = ipv4Address
			addrBody = []byte{0, 0, 0, 0}
			addrPort = 0

		case addr.FQDN != "":
			addrType = fqdnAddress
			addrBody = append([]byte{byte(len(addr.FQDN))}, addr.FQDN...)
			addrPort = uint16(addr.Port)

		case addr.IP.To4() != nil:
			addrType = ipv4Address
			addrBody = []byte(addr.IP.To4())
			addrPort = uint16(addr.Port)

		case addr.IP.To16() != nil:
			addrType = ipv6Address
			addrBody = []byte(addr.IP.To16())
			addrPort = uint16(addr.Port)

		default:
			return fmt.Errorf("Failed to format address: %v", addr)
		}

		// Format the message
		msg = make([]byte, 6+len(addrBody))
		msg[0] = socks5Version
		msg[1] = resp
		msg[2] = 0 // Reserved
		msg[3] = addrType
		copy(msg[4:], addrBody)
		msg[4+len(addrBody)] = byte(addrPort >> 8)
		msg[4+len(addrBody)+1] = byte(addrPort & 0xff)
	} else {
		msg = make([]byte, 8)
		msg[0] = 0
		if resp == successReply {
			msg[1] = 0x5a
		} else {
			msg[1] = 0x5b
		}
		// bytes 3-8 are reserved
	}

	// Send the message
	_, err := w.Write(msg)
	return err
}

type closeWriter interface {
	CloseWrite() error
}

// proxy is used to suffle data from src to destination, and sends errors
// down a dedicated channel
func proxy(dst io.Writer, src io.Reader, errCh chan error) {
	_, err := io.Copy(dst, src)
	if tcpConn, ok := dst.(closeWriter); ok {
		tcpConn.CloseWrite()
	}
	errCh <- err
}<|MERGE_RESOLUTION|>--- conflicted
+++ resolved
@@ -100,8 +100,12 @@
 		}
 
 		// Ensure we are compatible
-		if header[0] != socks5Version {
-			return nil, fmt.Errorf("Unsupported command version: %v", header[0])
+		if reqVersion == socks5Version {
+			header := []byte{0, 0, 0}
+			// Read the version byte
+			if _, err := io.ReadAtLeast(bufConn, header, 3); err != nil {
+				return nil, fmt.Errorf("Failed to get command version: %v", err)
+			}
 		}
 
 		request.Command = header[1]
@@ -120,8 +124,8 @@
 		}
 
 		// Ensure we are compatible
-		if header[0] != 1 {
-			return nil, fmt.Errorf("Unsupported command: %v", header[0])
+		if header[0] != socks5Version {
+			return nil, fmt.Errorf("Unsupported command version: %v", header[0])
 		}
 		request.Command = header[0]
 
@@ -223,13 +227,10 @@
 	defer target.Close()
 
 	// Send success
-<<<<<<< HEAD
-	if err := sendReply(conn, successReply, addrSpecFromNetAddr(target.LocalAddr())); err != nil {
-=======
+	//if err := sendReply(conn, successReply, addrSpecFromNetAddr(target.LocalAddr())); err != nil {
 	local := target.LocalAddr().(*net.TCPAddr)
 	bind := AddrSpec{IP: local.IP, Port: local.Port}
 	if err := sendReply(conn, successReply, &bind, req.Version); err != nil {
->>>>>>> 4880db60
 		return fmt.Errorf("Failed to send reply: %v", err)
 	}
 
@@ -339,7 +340,7 @@
 	return d, nil
 }
 
-<<<<<<< HEAD
+
 func addrSpecFromNetAddr(addr net.Addr) *AddrSpec {
 	if tcpAddr, ok := addr.(*net.TCPAddr); ok {
 		return &AddrSpec{IP: tcpAddr.IP, Port: tcpAddr.Port}
@@ -347,7 +348,7 @@
 	return nil
 }
 
-// sendReply is used to send a reply message
+/* sendReply is used to send a reply message
 func sendReply(w io.Writer, resp uint8, addr *AddrSpec) error {
 	// Format the address
 	var addrType uint8
@@ -373,12 +374,10 @@
 		addrType = ipv6Address
 		addrBody = []byte(addr.IP.To16())
 		addrPort = uint16(addr.Port)
-=======
+*/
 // Expects port, follwed by the address
 func readAddrSpecv4(r io.Reader) (*AddrSpec, error) {
 	d := &AddrSpec{}
->>>>>>> 4880db60
-
 	// Read the port
 	port := []byte{0, 0}
 	if _, err := io.ReadAtLeast(r, port, 2); err != nil {
